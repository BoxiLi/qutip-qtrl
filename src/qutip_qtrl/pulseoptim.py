--- conflicted
+++ resolved
@@ -533,11 +533,7 @@
     optmisation algorthim, or the algorithm will be run many times,
     for instances when trying to finding global the optimum or
     minimum time optimisation
-<<<<<<< HEAD
-    
-=======
-
->>>>>>> d1ef3ef2
+
     Parameters
     ----------
 
@@ -733,15 +729,10 @@
     cfg.fid_type = fid_type
     cfg.pulse_type = init_pulse_type
     cfg.phase_option = phase_option
-<<<<<<< HEAD
     cfg.amp_lbound = amp_lbound
     cfg.amp_ubound = amp_ubound
     
     if log_level == logging.NOTSET: 
-=======
-
-    if log_level == logging.NOTSET:
->>>>>>> d1ef3ef2
         log_level = logger.getEffectiveLevel()
     else:
         logger.setLevel(log_level)
@@ -882,4 +873,4 @@
             "\n    propcomp: " + dyn.prop_computer.__class__.__name__ +
             "\n    pulsegen: " + p_gen.__class__.__name__)
 
-    return optim
+    return optim